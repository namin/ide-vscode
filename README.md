# Dafny for Visual Studio Code (Preview Release)

<<<<<<< HEAD
⚠️ Warning: This is a **Preview Release** for extension development purposes. Please us the stable version if you just want to use Dafny.

=======
>>>>>>> 5f05cef8
This extension adds _Dafny_ support to Visual Studio Code.
This VSCode plugin needs the Dafny language server, which is placed in a [separate git repository](https://gitlab.dev.ifs.hsr.ch/dafny-ba/dafny-language-server).

## Features

- **Compile and run `.dfy` files.**
- **Automatic verification as one types.**
  - Errors, warnings and hints are shown through the VSCode interface.
  - When there are no errors, you get a 👍 on the status bar.
- **Syntax highlighting** thanks to [sublime-dafny](https://github.com/erggo/sublime-dafny). See file `LICENSE_sublime-dafny.rst` for license.
- **Display counter example** for failing proof.
- _IntelliSense_ for classes and _CodeLens_ showing method references.

You can find [more Examples below](#examples).

## Shortcuts

| Shortcut                  | Description                                                       |
| :------------------------ | :---------------------------------------------------------------- |
| `Ctrl+Shift+B` or `⇧+⌘+B` | Compile to `.dll` or, if there is a `Main` method, to `.exe` file |
| `F5`                      | Compile and run, if the source file has a `Main` method           |
| `F6`                      | Compile with custom arguments                                     |
| `F7`                      | Show _CounterExample_                                             |
| `F8`                      | Hide _CounterExample_                                             |

## Tasks

Choose `Tasks -> Run Task...` to run one of the following:

| Task                  | Description                |
| :-------------------- | :------------------------- |
| `Restart DafnyServer` | Restarts the _DafnyServer_ |

## Requirements

- The plugin needs a _.NET_ runtime to run the _DafnyServer_. If you are not on Windows, please download a distribution from [Mono](http://www.mono-project.com).
  - Note: When you first open a _Dafny_ file, the extension will prompt you to automatically install _Dafny_ and Mono.
- In case you would like the plugin to use a different _Dafny_ distribution, set the path to the `DafnyServer.exe` file via the `dafny.languageServerExePath` user setting.

## Extension Settings

| Setting                       | Description                                                                                                                                                                                        | Default |
| :---------------------------- | :------------------------------------------------------------------------------------------------------------------------------------------------------------------------------------------------- | :------ |
| `dafny.languageServerExePath` | Relative path to the _Dafny_ language server executable (`DafnyServer.exe`).                                                                                                                       |         |
| `dafny.compilationArgs`       | Optional array of strings as _Dafny_ compilation arguments.                                                                                                                                        |         |
| `dafny.monoExecutablePath`    | Monos absolute path. Only necessary if mono is not in system PATH (you'll get an error if that's the case). Ignored on Windows when `useMono` is `false`.                                          |         |
| `dafny.useMono`               | Only applicable to _Windows_! Requires _.NET_ 4.5 or higher when set to `false`.                                                                                                                   | `false` |
| `dafny.colorCounterExamples`  | Customize the color (HEX) of Counter Examples. There are two default colors: for dark theme (#0d47a1, #e3f2fd) and light theme (#bbdefb, #102027). This color setting will override both defaults. |         |

Please note that in this new plugin version "automatic verififaction" is always on and a language server side feature.

## Examples

### Installation

On the first start the plugin asks you to install _Dafny_ automatically.

![assertions animation](readmeRessources/installation.gif)

### Syntax Error Underlining

![Syntax](readmeRessources/Syntax.png)
Whenever a postcondition statement does not hold, the user will be informed.

### Compile and Run

Pressed `F5` to compile and run the program.

![Compile](readmeRessources/Compile.png)

### Show Counter Example

Pressed `F7` to show counter examples.

![Counter](readmeRessources/Counter.png)

### Auto Completion

Pressed `control + space` to show auto completion suggestions.

![Completion](readmeRessources/Completion.png)

### Go to Definition

Pressed `control + space` to show auto completion suggestions.

![Go to Definition](readmeRessources/GoTo.png)
Press `F12` to jump to the definition.

### Add null check (coming soon)

Some diagnostics can be directly inserted with a quickfix at the beginning of a line.

![assertions animation](readmeRessources/addnullcheck.gif)

## Contribute

This is a MIT licensed open-source project that lives from code contributions. All contributors are listed in our [project readme](https://github.com/DafnyVSCode/Dafny-VSCode#contributors).

We welcome your help! For a description of how you can contribute, as well as a list of issues you can work on, please visit the [Dafny-VSCode GitHub repository](https://github.com/DafnyVSCode/Dafny-VSCode#contribute).<|MERGE_RESOLUTION|>--- conflicted
+++ resolved
@@ -1,10 +1,7 @@
 # Dafny for Visual Studio Code (Preview Release)
 
-<<<<<<< HEAD
 ⚠️ Warning: This is a **Preview Release** for extension development purposes. Please us the stable version if you just want to use Dafny.
 
-=======
->>>>>>> 5f05cef8
 This extension adds _Dafny_ support to Visual Studio Code.
 This VSCode plugin needs the Dafny language server, which is placed in a [separate git repository](https://gitlab.dev.ifs.hsr.ch/dafny-ba/dafny-language-server).
 
