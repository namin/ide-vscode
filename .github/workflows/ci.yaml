name: CI
on: [push]

env:
  PACKAGE_NAME: dafny-vscode-preview

jobs:
  build:
    runs-on: ubuntu-latest

    steps:
      - name: "Prepare: Checkout Repository"
        uses: actions/checkout@v2
      - name: "Prepare: Use Node.js ${{ matrix.node-version }}"
        uses: actions/setup-node@v1
        with:
          node-version: v12.x
<<<<<<< HEAD
      # - name: "Prepare: Setup sonarqube"
=======
      #- name: "Prepare: Setup sonarqube"
>>>>>>> 26482f34
      #  uses: warchant/setup-sonar-scanner@v1

      - run: npm install
      - run: npm run prettier
      - run: npm run build
      - run: npm run package
      #      - run: npm test
      #        env:
      #          CI: true

<<<<<<< HEAD
      # - name: "Run sonar-scanner"
=======
      #- name: "Run sonar-scanner"
>>>>>>> 26482f34
      #  env:
          # to get access to secrets.SONAR_TOKEN, provide GITHUB_TOKEN
      #    GITHUB_TOKEN: ${{ secrets.GITHUB_TOKEN }}
      #  run: sonar-scanner
      #    -Dsonar.login=${{ secrets.SONAR_TOKEN }}

      - name: "Upload Artifact: VSIX Packages"
        uses: actions/upload-artifact@v2
        with:
          name: package
          path: dist/*.vsix

  release-github:
    needs: build
    if: startsWith(github.ref, 'refs/tags/v')
    runs-on: ubuntu-latest
    steps:
      - name: "Prepare: Checkout Repository"
        uses: actions/checkout@v2

      - name: "Prepare: Get Build Artifact"
        uses: actions/download-artifact@v2
        with:
          name: package
          path: dist/

      - name: "Prepare: Get the version"
        id: get_version
        run: echo ::set-output name=VERSION::${GITHUB_REF/refs\/tags\/v/}

      - name: "Prepare: Get changelog for current version"
        id: get_changelog
        run: |
          CHANGELOG=$(ed --silent CHANGELOG.md <<< "/## ${VERSION}/+;/## /-p")
          # Escape Newlines for set-output, see:
          #  https://github.community/t5/GitHub-Actions/set-output-Truncates-Multiline-Strings/m-p/38372#M3322
          CHANGELOG="${CHANGELOG//'%'/'%25'}"
          CHANGELOG="${CHANGELOG//$'\n'/'%0A'}"
          CHANGELOG="${CHANGELOG//$'\r'/'%0D'}"
          echo "::set-output name=CHANGELOG::$CHANGELOG"
        env:
          VERSION: ${{ steps.get_version.outputs.VERSION }}

      - name: "Check for valid release package"
        run: test -e ./dist/${PACKAGE_NAME}-${{ steps.get_version.outputs.VERSION }}.vsix

      - name: Create Release
        id: create_release
        uses: actions/create-release@v1
        env:
          GITHUB_TOKEN: ${{ secrets.GITHUB_TOKEN }}
        with:
          tag_name: ${{ github.ref }}
          release_name: Release ${{ github.ref }}
          draft: false
          prerelease: false
          body: ${{ steps.get_changelog.outputs.CHANGELOG }}

      - name: Upload Release Asset
        id: upload-release-asset
        uses: actions/upload-release-asset@v1
        env:
          GITHUB_TOKEN: ${{ secrets.GITHUB_TOKEN }}
        with:
          upload_url: ${{ steps.create_release.outputs.upload_url }}
          asset_path: ./dist/${{ env.PACKAGE_NAME }}-${{ steps.get_version.outputs.VERSION }}.vsix
          asset_name: ${{ env.PACKAGE_NAME }}-${{ steps.get_version.outputs.VERSION }}.vsix
          asset_content_type: application/zip

  release-marketplace:
    needs: build
    if: startsWith(github.ref, 'refs/tags/v')
    runs-on: ubuntu-latest
    steps:
      - name: "Prepare: Checkout Repository"
        uses: actions/checkout@v2

      - name: "Prepare: Use Node.js ${{ matrix.node-version }}"
        uses: actions/setup-node@v1
        with:
          node-version: v12.x

      - name: "Prepare: Get Build Artifact"
        uses: actions/download-artifact@v2
        with:
          name: package
          path: dist/

      - name: "Prepare: Get the version"
        id: get_version
        run: echo ::set-output name=VERSION::${GITHUB_REF/refs\/tags\/v/}

      - run: npm install
      - run: npm run publish -- -p "${MARKETPLACE_TOKEN}" --packagePath dist/${PACKAGE_NAME}-${VERSION}.vsix
        env:
          # Note: Marketplace Token according to:
          #   https://code.visualstudio.com/api/working-with-extensions/publishing-extension#get-a-personal-access-token
          #  The token is only valid for a limited time - renewal might be required.
          MARKETPLACE_TOKEN: ${{ secrets.MARKETPLACE_TOKEN }}
          VERSION: ${{ steps.get_version.outputs.VERSION }}<|MERGE_RESOLUTION|>--- conflicted
+++ resolved
@@ -15,11 +15,7 @@
         uses: actions/setup-node@v1
         with:
           node-version: v12.x
-<<<<<<< HEAD
-      # - name: "Prepare: Setup sonarqube"
-=======
       #- name: "Prepare: Setup sonarqube"
->>>>>>> 26482f34
       #  uses: warchant/setup-sonar-scanner@v1
 
       - run: npm install
@@ -30,11 +26,7 @@
       #        env:
       #          CI: true
 
-<<<<<<< HEAD
-      # - name: "Run sonar-scanner"
-=======
       #- name: "Run sonar-scanner"
->>>>>>> 26482f34
       #  env:
           # to get access to secrets.SONAR_TOKEN, provide GITHUB_TOKEN
       #    GITHUB_TOKEN: ${{ secrets.GITHUB_TOKEN }}
