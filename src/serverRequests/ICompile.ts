"use strict";
import { IDafnyRunner } from "../localExecution/_LocalExecutionModule";
export interface ICompile {
<<<<<<< HEAD
  compile(customArgs: boolean): Promise<boolean>;
=======
  compile(useCustomArgs: boolean): Promise<boolean>;
>>>>>>> c365e112
  run(runner: IDafnyRunner): void;
}<|MERGE_RESOLUTION|>--- conflicted
+++ resolved
@@ -1,10 +1,6 @@
 "use strict";
 import { IDafnyRunner } from "../localExecution/_LocalExecutionModule";
 export interface ICompile {
-<<<<<<< HEAD
-  compile(customArgs: boolean): Promise<boolean>;
-=======
   compile(useCustomArgs: boolean): Promise<boolean>;
->>>>>>> c365e112
   run(runner: IDafnyRunner): void;
 }