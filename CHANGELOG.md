--- conflicted
+++ resolved
@@ -2,16 +2,13 @@
 
 ## 2.1.0
 
-<<<<<<< HEAD
 - Changed the marketplace publisher to dafny-lang
-=======
 - Now marking ghost statements by default (requires Dafny 3.4.0+)
 - Fixed issue when compiling untitled documents
 
 ## 2.0.2
 
 - Improved syntax highlighting of strings
->>>>>>> 867d786a
 
 ## 2.0.1
 
