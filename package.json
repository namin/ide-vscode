--- conflicted
+++ resolved
@@ -3,11 +3,7 @@
   "displayName": "Dafny",
   "description": "Dafny for Visual Studio Code",
   "version": "2.1.0",
-<<<<<<< HEAD
   "publisher": "dafny-lang",
-=======
-  "publisher": "correctnessLab",
->>>>>>> 867d786a
   "repository": {
     "type": "git",
     "url": "https://github.com/dafny-lang/ide-vscode"
