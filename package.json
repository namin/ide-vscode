--- conflicted
+++ resolved
@@ -2,13 +2,8 @@
   "name": "dafny-vscode",
   "displayName": "Dafny",
   "description": "Dafny for Visual Studio Code",
-<<<<<<< HEAD
   "version": "2.1.0",
   "publisher": "dafny-lang",
-=======
-  "version": "2.0.1",
-  "publisher": "correctnessLab",
->>>>>>> f8e8655d
   "repository": {
     "type": "git",
     "url": "https://github.com/dafny-lang/ide-vscode"
